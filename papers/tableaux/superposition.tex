--- conflicted
+++ resolved
@@ -193,11 +193,7 @@
     \LL{TD1}
     \doubleLine{}
     \UIC{$\top$}
-<<<<<<< HEAD
-    \DP{} \\[12pt]
-=======
-    \DP{}
->>>>>>> f5a02558
+    \DP{}
 
     % TD2
     \AXC{$s \mathrel{R} t | \emptyset$}
@@ -205,13 +201,9 @@
     \RL{$ R \in \{ \approx, \not\approx \} $}
     \doubleLine{}
     \UIC{$\top$}
-<<<<<<< HEAD
-    \DP{} \\[12pt]
-=======
     \DP{}
   }
   \\[12pt]
->>>>>>> f5a02558
 
     % PS
     %\AXC{$s \approx t |\sigma$}
